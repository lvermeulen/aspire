--- conflicted
+++ resolved
@@ -33,20 +33,9 @@
       <Uri>https://github.com/dotnet/extensions</Uri>
       <Sha>ed111b93954998972cdd8142d92168f9b0bf6b4d</Sha>
     </Dependency>
-<<<<<<< HEAD
-    <Dependency Name="Microsoft.SourceBuild.Intermediate.source-build-reference-packages" Version="9.0.0-alpha.1.24067.1">
-      <Uri>https://github.com/dotnet/source-build-reference-packages</Uri>
-      <Sha>549aadff1660b230bdfffa562eea3edf59dd0bb4</Sha>
-      <SourceBuild RepoName="source-build-reference-packages" ManagedOnly="true" />
-    </Dependency>
     <Dependency Name="Microsoft.Extensions.Configuration.Abstractions" Version="9.0.0-alpha.1.24069.4">
       <Uri>https://github.com/dotnet/runtime</Uri>
       <Sha>a18d8cdab4c7c379cc124dbc853e22ab760724c8</Sha>
-=======
-    <Dependency Name="Microsoft.Extensions.Configuration.Abstractions" Version="8.0.0">
-      <Uri>https://dev.azure.com/dnceng/internal/_git/dotnet-runtime</Uri>
-      <Sha>5535e31a712343a63f5d7d796cd874e563e5ac14</Sha>
->>>>>>> 0d7749b3
     </Dependency>
     <Dependency Name="Microsoft.Extensions.Configuration.Binder" Version="9.0.0-alpha.1.24069.4">
       <Uri>https://github.com/dotnet/runtime</Uri>
@@ -117,64 +106,55 @@
       <Sha>19c30d6518077670c9460ace29a6d46ff526f8cc</Sha>
     </Dependency>
     <!-- Intermediate is necessary for source build. -->
-    <Dependency Name="Microsoft.SourceBuild.Intermediate.source-build-reference-packages" Version="8.0.0-alpha.1.23516.4">
+    <Dependency Name="Microsoft.SourceBuild.Intermediate.source-build-reference-packages" Version="9.0.0-alpha.1.24101.2">
       <Uri>https://github.com/dotnet/source-build-reference-packages</Uri>
-      <Sha>b4fa7f2e1e65ef49881be2ab2df27624280a8c55</Sha>
+      <Sha>69b60d2af1775f374c91b3e52da02de6b7de1943</Sha>
       <SourceBuild RepoName="source-build-reference-packages" ManagedOnly="true" />
     </Dependency>
   </ProductDependencies>
   <ToolsetDependencies>
-    <Dependency Name="Microsoft.DotNet.Arcade.Sdk" Version="9.0.0-beta.24069.2">
+    <Dependency Name="Microsoft.DotNet.Arcade.Sdk" Version="9.0.0-beta.24101.1">
       <Uri>https://github.com/dotnet/arcade</Uri>
-<<<<<<< HEAD
-      <Sha>abddd0bd5145578246dcadda264c7557f2a935a9</Sha>
-      <SourceBuild RepoName="arcade" ManagedOnly="true" />
-=======
-      <Sha>07cf24f27ee58b5d1a9662334a101d84bd1e07e5</Sha>
->>>>>>> 0d7749b3
+      <Sha>d82d6eb7c6aa6c737a83cbf3141d19db02a00006</Sha>
     </Dependency>
-    <Dependency Name="Microsoft.DotNet.Build.Tasks.Installers" Version="9.0.0-beta.24069.2">
+    <Dependency Name="Microsoft.DotNet.Build.Tasks.Installers" Version="9.0.0-beta.24101.1">
       <Uri>https://github.com/dotnet/arcade</Uri>
-      <Sha>abddd0bd5145578246dcadda264c7557f2a935a9</Sha>
+      <Sha>d82d6eb7c6aa6c737a83cbf3141d19db02a00006</Sha>
     </Dependency>
-    <Dependency Name="Microsoft.DotNet.Build.Tasks.Workloads" Version="9.0.0-beta.24069.2">
+    <Dependency Name="Microsoft.DotNet.Build.Tasks.Workloads" Version="9.0.0-beta.24101.1">
       <Uri>https://github.com/dotnet/arcade</Uri>
-      <Sha>abddd0bd5145578246dcadda264c7557f2a935a9</Sha>
+      <Sha>d82d6eb7c6aa6c737a83cbf3141d19db02a00006</Sha>
     </Dependency>
-    <Dependency Name="Microsoft.DotNet.Helix.Sdk" Version="9.0.0-beta.24069.2">
+    <Dependency Name="Microsoft.DotNet.Helix.Sdk" Version="9.0.0-beta.24101.1">
       <Uri>https://github.com/dotnet/arcade</Uri>
-      <Sha>abddd0bd5145578246dcadda264c7557f2a935a9</Sha>
+      <Sha>d82d6eb7c6aa6c737a83cbf3141d19db02a00006</Sha>
     </Dependency>
-    <Dependency Name="Microsoft.DotNet.SharedFramework.Sdk" Version="9.0.0-beta.24069.2">
+    <Dependency Name="Microsoft.DotNet.SharedFramework.Sdk" Version="9.0.0-beta.24101.1">
       <Uri>https://github.com/dotnet/arcade</Uri>
-      <Sha>abddd0bd5145578246dcadda264c7557f2a935a9</Sha>
+      <Sha>d82d6eb7c6aa6c737a83cbf3141d19db02a00006</Sha>
     </Dependency>
-    <Dependency Name="Microsoft.DotNet.RemoteExecutor" Version="9.0.0-beta.24069.2">
+    <Dependency Name="Microsoft.DotNet.RemoteExecutor" Version="9.0.0-beta.24101.1">
       <Uri>https://github.com/dotnet/arcade</Uri>
-      <Sha>abddd0bd5145578246dcadda264c7557f2a935a9</Sha>
+      <Sha>d82d6eb7c6aa6c737a83cbf3141d19db02a00006</Sha>
     </Dependency>
-    <Dependency Name="Microsoft.DotNet.XUnitExtensions" Version="9.0.0-beta.24069.2">
+    <Dependency Name="Microsoft.DotNet.XUnitExtensions" Version="9.0.0-beta.24101.1">
       <Uri>https://github.com/dotnet/arcade</Uri>
-      <Sha>abddd0bd5145578246dcadda264c7557f2a935a9</Sha>
+      <Sha>d82d6eb7c6aa6c737a83cbf3141d19db02a00006</Sha>
     </Dependency>
     <Dependency Name="Microsoft.DotNet.XliffTasks" Version="1.0.0-beta.23526.1">
       <Uri>https://github.com/dotnet/xliff-tasks</Uri>
-<<<<<<< HEAD
       <Sha>8523ee2147c37df79a26122ad11a9e29fbededf2</Sha>
-=======
-      <Sha>73f0850939d96131c28cf6ea6ee5aacb4da0083a</Sha>
     </Dependency>
     <!-- Intermediate is necessary for source build. -->
-    <Dependency Name="Microsoft.SourceBuild.Intermediate.arcade" Version="8.0.0-beta.24075.5">
+    <Dependency Name="Microsoft.SourceBuild.Intermediate.arcade" Version="9.0.0-beta.24101.1">
       <Uri>https://github.com/dotnet/arcade</Uri>
-      <Sha>61ae141d2bf3534619265c8f691fd55dc3e75147</Sha>
+      <Sha>d82d6eb7c6aa6c737a83cbf3141d19db02a00006</Sha>
       <SourceBuild RepoName="arcade" ManagedOnly="true" />
     </Dependency>
     <!-- Intermediate is necessary for source build. -->
-    <Dependency Name="Microsoft.SourceBuild.Intermediate.xliff-tasks" Version="1.0.0-beta.23475.1" CoherentParentDependency="Microsoft.DotNet.Arcade.Sdk">
+    <Dependency Name="Microsoft.SourceBuild.Intermediate.xliff-tasks" Version="1.0.0-beta.23526.1">
       <Uri>https://github.com/dotnet/xliff-tasks</Uri>
-      <Sha>73f0850939d96131c28cf6ea6ee5aacb4da0083a</Sha>
->>>>>>> 0d7749b3
+      <Sha>8523ee2147c37df79a26122ad11a9e29fbededf2</Sha>
       <SourceBuild RepoName="xliff-tasks" ManagedOnly="true" />
     </Dependency>
   </ToolsetDependencies>
